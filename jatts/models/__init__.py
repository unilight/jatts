--- conflicted
+++ resolved
@@ -2,13 +2,9 @@
 from .fastspeech2 import *  # NOQA
 from .matchatts import *  # NOQA
 from .matchatts_mas import *  # NOQA
-<<<<<<< HEAD
 from .vits import *  # NOQA
 from .e2tts import *  # NOQA
-=======
 
-# from .vits import *  # NOQA
 from .valle_base import *  # NOQA
 from .valle_ar import *  # NOQA
-from .valle_nar import *  # NOQA
->>>>>>> b80cf38a
+from .valle_nar import *  # NOQA