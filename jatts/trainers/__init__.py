--- conflicted
+++ resolved
@@ -1,10 +1,5 @@
 from .fastspeech2 import *  # NOQA
 from .matchatts import *  # NOQA
-<<<<<<< HEAD
 from .vits import *  # NOQA
 from .e2tts import *  # NOQA
-=======
-
-# from .vits import *  # NOQA
-from .valle import *  # NOQA
->>>>>>> b80cf38a
+from .valle import *  # NOQA