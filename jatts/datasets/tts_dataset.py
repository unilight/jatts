# -*- coding: utf-8 -*-

# Copyright 2025 Wen-Chin Huang (Nagoya University)
#  MIT License (https://opensource.org/licenses/MIT)

"""Dataset modules."""

import logging
import os
from multiprocessing import Manager
from pathlib import Path
from tqdm import tqdm

import numpy as np
from jatts.utils import read_csv, read_hdf5
from jatts.utils.token_id_converter import TokenIDConverter
from sklearn.preprocessing import StandardScaler
from torch.utils.data import Dataset, Sampler, SequentialSampler

import torch

class TTSDataset(Dataset):
    """PyTorch compatible dataset for TTS."""

    def __init__(
        self,
        csv_path,
        stats_path,
        feat_list,
        token_list_path,
        token_column,
        is_inference,
<<<<<<< HEAD
        sampling_rate = None,
        hop_size = None,
=======
        prompt_path=None,
>>>>>>> b80cf38a
        return_utt_id=False,
        allow_cache=False,
    ):
        """Initialize dataset.

        Args:
            csv_path (str): path to the csv file
            stats_path (str): path to the stats file
            feat_list (list): list of feature names
            token_list (list): path to token list
            token_column (str): which column to use as the token in the csv file
            is_inference (bool): if True, do not load features.
            return_utt_id (bool): Whether to return the utterance id with arrays.
            allow_cache (bool): Whether to allow cache of the loaded files.
        """

        self.feat_list = feat_list
        self.token_column = token_column
        self.is_inference = is_inference
<<<<<<< HEAD
        self.sampling_rate = sampling_rate
        self.hop_size = hop_size
=======
        self.prompt_path = prompt_path
>>>>>>> b80cf38a

        # read dataset
        self.dataset, _ = read_csv(csv_path, dict_reader=True)

        # read stats (in training)
        if not self.is_inference:
            self.stats = {}
            for feat_name in feat_list:
                if feat_name == "encodec":
                    continue
                scaler = StandardScaler()
                scaler.mean_ = read_hdf5(stats_path, f"{feat_name}_mean")
                scaler.scale_ = read_hdf5(stats_path, f"{feat_name}_scale")
                self.stats[feat_name] = scaler

        self.token_id_converter = TokenIDConverter(
            token_list=token_list_path,
            unk_symbol="<unk>",
        )

        self.return_utt_id = return_utt_id
        self.allow_cache = allow_cache
        if allow_cache:
            # NOTE(kan-bayashi): Manager is need to share memory in dataloader with num_workers > 0
            self.manager = Manager()
            self.caches = self.manager.list()
            self.caches += [() for _ in range(len(self.dataset))]

    def __getitem__(self, idx):
        """Get specified idx items.

        Args:
            idx (int): Index of the item.

        Returns:
            dict: dictionary of items to return

        """
        if self.allow_cache and len(self.caches[idx]) != 0:
            return self.caches[idx]

        item = self.dataset[idx]

        # load and process text
        text = item[self.token_column]
        if self.token_column == "phonemes":
            tokens = [p for p in text.split(" ") if p != ""]
        token_indices = np.array(
            self.token_id_converter.tokens2ids(tokens), dtype=np.int64
        )
        item["tokens"] = tokens
        item["token_indices"] = token_indices

        # load durations (in training)
        if not self.is_inference and "durations" in item:
            item["durations_int"] = np.array(
                [int(d) for d in item["durations"].split(" ")]
            )

        # load features (in training)
        if not self.is_inference:
            for feat_name in self.feat_list:
                raw_feat = read_hdf5(item["feat_path"], feat_name)

                # spkemb: [dim] -> [1, dim]
                if feat_name == "spkemb":
                    raw_feat = raw_feat.reshape(1, -1)

                # pitch, energy: [n_frames] -> [n_frames, 1]
                elif feat_name in ["pitch", "energy"]:
                    raw_feat = raw_feat.reshape(-1, 1)

                if feat_name == "encodec":
                    normalized_feat = raw_feat
                else:
                    normalized_feat = self.stats[feat_name].transform(raw_feat)

                if feat_name == "spkemb":
                    normalized_feat = np.squeeze(normalized_feat, 0)

                item[feat_name] = normalized_feat

<<<<<<< HEAD
        # load prompt for E2-TTS
        if "prompt_sample_id" in item:
            item["prompt_wav_path"] = item["prompt_wav_path"]
            prompt_phonemes = [p for p in item["prompt_phonemes"].split(" ") if p != ""]
            prompt_indices = np.array(
                self.token_id_converter.tokens2ids(prompt_phonemes), dtype=np.int64
            )
            item["prompt_phonemes"] = prompt_phonemes
            item["prompt_indices"] = prompt_indices
            item["prompt_start"] = item["prompt_start"]
            item["prompt_end"] = item["prompt_end"]
=======
        if "encodec" in self.feat_list:
            prompts = read_hdf5(str(self.prompt_path), "encodec")
            prompts = prompts.transpose(1, 0)
            max_prompt_length = 400
            if prompts.shape[0] > max_prompt_length:
                start = np.random.randint(0, prompts.shape[0] - max_prompt_length)
                prompts = prompts[start : start + max_prompt_length]

            item["prompts"] = prompts
>>>>>>> b80cf38a

        if self.allow_cache:
            self.caches[idx] = item

        return item

    def __len__(self):
        """Return dataset length.

        Returns:
            int: The length of dataset.

        """
        return len(self.dataset)

    def get_frame_len(self, index):
        """Get the number of frames for the specified index.
        Args:
            index (int): Index of the item.
        Returns:
            int: The number of frames.
        """
        item = self.dataset[index]
        return (float(item["end"]) - float(item["start"])) * self.sampling_rate / self.hop_size


# Dynamic Batch Sampler
class DynamicBatchSampler(Sampler[list[int]]):
    """Extension of Sampler that will do the following:
    1.  Change the batch size (essentially number of sequences)
        in a batch to ensure that the total number of frames are less
        than a certain threshold.
    2.  Make sure the padding efficiency in the batch is high.
    3.  Shuffle batches each epoch while maintaining reproducibility.
    """

    def __init__(
        self,
        dataset,
        frames_threshold: int,
        max_samples=0,
        random_seed=None,
        drop_residual: bool = False,
    ):

        self.sampler = SequentialSampler(dataset)
        self.frames_threshold = frames_threshold
        self.max_samples = max_samples
        self.random_seed = random_seed
        self.epoch = 0

        indices, batches = [], []
        data_source = self.sampler.data_source

        for idx in tqdm(
            self.sampler,
            desc="Sorting with sampler... if slow, check whether dataset is provided with duration",
        ):
            indices.append((idx, data_source.get_frame_len(idx)))
        indices.sort(key=lambda elem: elem[1])

        batch = []
        batch_frames = 0
        for idx, frame_len in tqdm(
            indices,
            desc=f"Creating dynamic batches with {frames_threshold} audio frames per gpu",
        ):
            if batch_frames + frame_len <= self.frames_threshold and (
                max_samples == 0 or len(batch) < max_samples
            ):
                batch.append(idx)
                batch_frames += frame_len
            else:
                if len(batch) > 0:
                    batches.append(batch)
                if frame_len <= self.frames_threshold:
                    batch = [idx]
                    batch_frames = frame_len
                else:
                    batch = []
                    batch_frames = 0

        if not drop_residual and len(batch) > 0:
            batches.append(batch)

        del indices
        self.batches = batches

        # Ensure even batches with accelerate BatchSamplerShard cls under frame_per_batch setting
        self.drop_last = True

    def set_epoch(self, epoch: int) -> None:
        """Sets the epoch for this sampler."""
        self.epoch = epoch

    def __iter__(self):
        # Use both random_seed and epoch for deterministic but different shuffling per epoch
        if self.random_seed is not None:
            g = torch.Generator()
            g.manual_seed(self.random_seed + self.epoch)
            # Use PyTorch's random permutation for better reproducibility across PyTorch versions
            indices = torch.randperm(len(self.batches), generator=g).tolist()
            batches = [self.batches[i] for i in indices]
        else:
            batches = self.batches
        return iter(batches)

    def __len__(self):
        return len(self.batches)<|MERGE_RESOLUTION|>--- conflicted
+++ resolved
@@ -30,12 +30,9 @@
         token_list_path,
         token_column,
         is_inference,
-<<<<<<< HEAD
         sampling_rate = None,
         hop_size = None,
-=======
         prompt_path=None,
->>>>>>> b80cf38a
         return_utt_id=False,
         allow_cache=False,
     ):
@@ -55,12 +52,9 @@
         self.feat_list = feat_list
         self.token_column = token_column
         self.is_inference = is_inference
-<<<<<<< HEAD
         self.sampling_rate = sampling_rate
         self.hop_size = hop_size
-=======
         self.prompt_path = prompt_path
->>>>>>> b80cf38a
 
         # read dataset
         self.dataset, _ = read_csv(csv_path, dict_reader=True)
@@ -143,7 +137,6 @@
 
                 item[feat_name] = normalized_feat
 
-<<<<<<< HEAD
         # load prompt for E2-TTS
         if "prompt_sample_id" in item:
             item["prompt_wav_path"] = item["prompt_wav_path"]
@@ -155,7 +148,6 @@
             item["prompt_indices"] = prompt_indices
             item["prompt_start"] = item["prompt_start"]
             item["prompt_end"] = item["prompt_end"]
-=======
         if "encodec" in self.feat_list:
             prompts = read_hdf5(str(self.prompt_path), "encodec")
             prompts = prompts.transpose(1, 0)
@@ -165,7 +157,6 @@
                 prompts = prompts[start : start + max_prompt_length]
 
             item["prompts"] = prompts
->>>>>>> b80cf38a
 
         if self.allow_cache:
             self.caches[idx] = item
